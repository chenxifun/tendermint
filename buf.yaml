--- conflicted
+++ resolved
@@ -1,25 +1,15 @@
 build:
   roots:
     - .
-<<<<<<< HEAD
-  excludes: 
-    - types/proto
-=======
   excludes:
     - third_party
->>>>>>> 3a963134
 lint:
   use:
     - BASIC
     - FILE_LOWER_SNAKE_CASE
     - UNARY_RPC
-<<<<<<< HEAD
   ignore: 
     - third_party
-=======
-  except:
-    - PACKAGE_DIRECTORY_MATCH
->>>>>>> 3a963134
 breaking:
   use:
     - FILE
