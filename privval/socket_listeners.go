package privval

import (
	"net"
	"time"

	"github.com/tendermint/tendermint/crypto"
	p2pconn "github.com/tendermint/tendermint/p2p/conn"
)

const (
	defaultTimeoutAcceptSeconds   = 3
	defaultPingPeriodMilliseconds = 100
)

// timeoutError can be used to check if an error returned from the netp package
// was due to a timeout.
type timeoutError interface {
	Timeout() bool
}

//------------------------------------------------------------------
// TCP Listener

// TCPListenerOption sets an optional parameter on the tcpListener.
type TCPListenerOption func(*TCPListener)

// TCPListenerTimeoutAccept sets the timeout for the listener.
// A zero time value disables the timeout.
func TCPListenerTimeoutAccept(timeout time.Duration) TCPListenerOption {
	return func(tl *TCPListener) { tl.timeoutAccept = timeout }
}

// TCPListenerTimeoutReadWrite sets the read and write timeout for connections
// from external signing processes.
func TCPListenerTimeoutReadWrite(timeout time.Duration) TCPListenerOption {
	return func(tl *TCPListener) { tl.timeoutReadWrite = timeout }
}

// tcpListener implements net.Listener.
var _ net.Listener = (*TCPListener)(nil)

// TCPListener wraps a *net.TCPListener to standardise protocol timeouts
// and potentially other tuning parameters. It also returns encrypted connections.
type TCPListener struct {
	*net.TCPListener

	secretConnKey crypto.PrivKey

	timeoutAccept    time.Duration
	timeoutReadWrite time.Duration
}

// NewTCPListener returns a listener that accepts authenticated encrypted connections
// using the given secretConnKey and the default timeout values.
<<<<<<< HEAD
func NewTCPListener(ln net.Listener, secretConnKey crypto.PrivKey) *tcpListener {
	return &tcpListener{
=======
func NewTCPListener(ln net.Listener, secretConnKey ed25519.PrivKeyEd25519) *TCPListener {
	return &TCPListener{
>>>>>>> 70a4b5ea
		TCPListener:      ln.(*net.TCPListener),
		secretConnKey:    secretConnKey,
		timeoutAccept:    time.Second * defaultTimeoutAcceptSeconds,
		timeoutReadWrite: time.Second * defaultTimeoutReadWriteSeconds,
	}
}

// Accept implements net.Listener.
func (ln *TCPListener) Accept() (net.Conn, error) {
	deadline := time.Now().Add(ln.timeoutAccept)
	err := ln.SetDeadline(deadline)
	if err != nil {
		return nil, err
	}

	tc, err := ln.AcceptTCP()
	if err != nil {
		return nil, err
	}

	// Wrap the conn in our timeout and encryption wrappers
	timeoutConn := newTimeoutConn(tc, ln.timeoutReadWrite)
	secretConn, err := p2pconn.MakeSecretConnection(timeoutConn, ln.secretConnKey)
	if err != nil {
		return nil, err
	}

	return secretConn, nil
}

//------------------------------------------------------------------
// Unix Listener

// unixListener implements net.Listener.
var _ net.Listener = (*UnixListener)(nil)

type UnixListenerOption func(*UnixListener)

// UnixListenerTimeoutAccept sets the timeout for the listener.
// A zero time value disables the timeout.
func UnixListenerTimeoutAccept(timeout time.Duration) UnixListenerOption {
	return func(ul *UnixListener) { ul.timeoutAccept = timeout }
}

// UnixListenerTimeoutReadWrite sets the read and write timeout for connections
// from external signing processes.
func UnixListenerTimeoutReadWrite(timeout time.Duration) UnixListenerOption {
	return func(ul *UnixListener) { ul.timeoutReadWrite = timeout }
}

// UnixListener wraps a *net.UnixListener to standardise protocol timeouts
// and potentially other tuning parameters. It returns unencrypted connections.
type UnixListener struct {
	*net.UnixListener

	timeoutAccept    time.Duration
	timeoutReadWrite time.Duration
}

// NewUnixListener returns a listener that accepts unencrypted connections
// using the default timeout values.
func NewUnixListener(ln net.Listener) *UnixListener {
	return &UnixListener{
		UnixListener:     ln.(*net.UnixListener),
		timeoutAccept:    time.Second * defaultTimeoutAcceptSeconds,
		timeoutReadWrite: time.Second * defaultTimeoutReadWriteSeconds,
	}
}

// Accept implements net.Listener.
func (ln *UnixListener) Accept() (net.Conn, error) {
	deadline := time.Now().Add(ln.timeoutAccept)
	err := ln.SetDeadline(deadline)
	if err != nil {
		return nil, err
	}

	tc, err := ln.AcceptUnix()
	if err != nil {
		return nil, err
	}

	// Wrap the conn in our timeout wrapper
	conn := newTimeoutConn(tc, ln.timeoutReadWrite)

	// TODO: wrap in something that authenticates
	// with a MAC - https://github.com/tendermint/tendermint/issues/3099

	return conn, nil
}

//------------------------------------------------------------------
// Connection

// timeoutConn implements net.Conn.
var _ net.Conn = (*timeoutConn)(nil)

// timeoutConn wraps a net.Conn to standardise protocol timeouts / deadline resets.
type timeoutConn struct {
	net.Conn
	timeout time.Duration
}

// newTimeoutConn returns an instance of timeoutConn.
func newTimeoutConn(conn net.Conn, timeout time.Duration) *timeoutConn {
	return &timeoutConn{
		conn,
		timeout,
	}
}

// Read implements net.Conn.
func (c timeoutConn) Read(b []byte) (n int, err error) {
	// Reset deadline
	deadline := time.Now().Add(c.timeout)
	err = c.Conn.SetReadDeadline(deadline)
	if err != nil {
		return
	}

	return c.Conn.Read(b)
}

// Write implements net.Conn.
func (c timeoutConn) Write(b []byte) (n int, err error) {
	// Reset deadline
	deadline := time.Now().Add(c.timeout)
	err = c.Conn.SetWriteDeadline(deadline)
	if err != nil {
		return
	}

	return c.Conn.Write(b)
}<|MERGE_RESOLUTION|>--- conflicted
+++ resolved
@@ -53,13 +53,8 @@
 
 // NewTCPListener returns a listener that accepts authenticated encrypted connections
 // using the given secretConnKey and the default timeout values.
-<<<<<<< HEAD
-func NewTCPListener(ln net.Listener, secretConnKey crypto.PrivKey) *tcpListener {
-	return &tcpListener{
-=======
-func NewTCPListener(ln net.Listener, secretConnKey ed25519.PrivKeyEd25519) *TCPListener {
+func NewTCPListener(ln net.Listener, secretConnKey crypto.PrivKey) *TCPListener {
 	return &TCPListener{
->>>>>>> 70a4b5ea
 		TCPListener:      ln.(*net.TCPListener),
 		secretConnKey:    secretConnKey,
 		timeoutAccept:    time.Second * defaultTimeoutAcceptSeconds,
