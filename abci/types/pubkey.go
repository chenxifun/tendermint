--- conflicted
+++ resolved
@@ -1,28 +1,11 @@
 package types
 
 import (
-<<<<<<< HEAD
-	"github.com/tendermint/tendermint/crypto/algo"
-)
-
-func NewValidatorUpdate(pubkey []byte, power int64) ValidatorUpdate {
-	return ValidatorUpdate{
-		// Address:
-		PubKey: PubKey{
-			Type: algo.GetPubKeyType(),
-			Data: pubkey,
-		},
-		Power: power,
-=======
 	"github.com/tendermint/tendermint/crypto/ed25519"
 	cryptoenc "github.com/tendermint/tendermint/crypto/encoding"
 )
 
-const (
-	PubKeyEd25519 = "ed25519"
-)
-
-func Ed25519ValidatorUpdate(pk []byte, power int64) ValidatorUpdate {
+func NewValidatorUpdate(pk []byte, power int64) ValidatorUpdate {
 	pke := ed25519.PubKey(pk)
 	pkp, err := cryptoenc.PubKeyToProto(pke)
 	if err != nil {
@@ -30,9 +13,6 @@
 	}
 
 	return ValidatorUpdate{
-		// Address:
 		PubKey: pkp,
-		Power:  power,
->>>>>>> 3359e0bf
 	}
 }