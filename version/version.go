package version

var (
	// GitCommit is the current HEAD set using ldflags.
	GitCommit string

	// Version is the built softwares version.
	Version = TMCoreSemVer
)

func init() {
	if GitCommit != "" {
		Version += "-" + GitCommit
	}
}

const (
	// TMCoreSemVer is the current version of Tendermint Core.
	// It's the Semantic Version of the software.
	// Must be a string because scripts like dist.sh read this file.
	// XXX: Don't change the name of this variable or you will break
	// automation :)
<<<<<<< HEAD

	TMCoreSemVer = "0.33.4"
=======
	TMCoreSemVer = "0.34.0"
>>>>>>> 3359e0bf

	// ABCISemVer is the semantic version of the ABCI library
	ABCISemVer = "0.17.0"

	ABCIVersion = ABCISemVer
)

var (
	// P2PProtocol versions all p2p behaviour and msgs.
	// This includes proposer selection.
	P2PProtocol uint64 = 8

	// BlockProtocol versions all block data structures and processing.
	// This includes validity of blocks and state updates.
	BlockProtocol uint64 = 11
)<|MERGE_RESOLUTION|>--- conflicted
+++ resolved
@@ -20,12 +20,7 @@
 	// Must be a string because scripts like dist.sh read this file.
 	// XXX: Don't change the name of this variable or you will break
 	// automation :)
-<<<<<<< HEAD
-
-	TMCoreSemVer = "0.33.4"
-=======
 	TMCoreSemVer = "0.34.0"
->>>>>>> 3359e0bf
 
 	// ABCISemVer is the semantic version of the ABCI library
 	ABCISemVer = "0.17.0"
